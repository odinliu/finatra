/**
 * Copyright (C) 2012 Twitter Inc.
 *
 * Licensed under the Apache License, Version 2.0 (the "License");
 * you may not use this file except in compliance with the License.
 * You may obtain a copy of the License at
 *
 *         http://www.apache.org/licenses/LICENSE-2.0
 *
 * Unless required by applicable law or agreed to in writing, software
 * distributed under the License is distributed on an "AS IS" BASIS,
 * WITHOUT WARRANTIES OR CONDITIONS OF ANY KIND, either express or implied.
 * See the License for the specific language governing permissions and
 * limitations under the License.
 */
package com.twitter.finatra

import com.twitter.util.Future
import org.jboss.netty.handler.codec.http._
import com.twitter.server.Stats
import com.twitter.app.App
import com.twitter.finatra.serialization.{JsonSerializer, DefaultJacksonJsonSerializer}

class Controller extends App with Logging with Stats {

  val routes = new RouteVector[(HttpMethod, PathPattern, Request => Future[ResponseBuilder])]

  var notFoundHandler:  Option[(Request) => Future[ResponseBuilder]]  = None
  var errorHandler:     Option[(Request) => Future[ResponseBuilder]]  = None

  def get(path: String)   (callback: Request => Future[ResponseBuilder]) { addRoute(HttpMethod.GET,    path)(callback) }
  def delete(path: String)(callback: Request => Future[ResponseBuilder]) { addRoute(HttpMethod.DELETE, path)(callback) }
  def post(path: String)  (callback: Request => Future[ResponseBuilder]) { addRoute(HttpMethod.POST,   path)(callback) }
  def put(path: String)   (callback: Request => Future[ResponseBuilder]) { addRoute(HttpMethod.PUT,    path)(callback) }
  def head(path: String)  (callback: Request => Future[ResponseBuilder]) { addRoute(HttpMethod.HEAD,   path)(callback) }
  def patch(path: String) (callback: Request => Future[ResponseBuilder]) { addRoute(HttpMethod.PATCH,  path)(callback) }
  def options(path: String)(callback: Request => Future[ResponseBuilder]){ addRoute(HttpMethod.OPTIONS, path)(callback) }

  def notFound(callback: Request => Future[ResponseBuilder]) {
    notFoundHandler = Option(callback)
  }

  def error(callback: Request => Future[ResponseBuilder]) {
    errorHandler = Option(callback)
  }

  val stats = statsReceiver.scope("Controller")

<<<<<<< HEAD
  var serializer:JsonSerializer = DefaultJacksonJsonSerializer

  def render: ResponseBuilder  = new ResponseBuilder(serializer)
  def route:  Router    = new Router(this)
=======
  def render: ResponseBuilder = new ResponseBuilder
  def route: Router = new Router(this)
>>>>>>> 517cc9f5

  def redirect(location: String, message: String = "", permanent: Boolean = false): ResponseBuilder = {
    val msg = if (message == "")
      "Redirecting to <a href=\"%s\">%s</a>.".format(location, location)
    else
      message

    val code = if (permanent) 301 else 302

    render.plain(msg).status(code).header("Location", location)
  }

  def respondTo(r: Request)(callback: PartialFunction[ContentType, Future[ResponseBuilder]]): Future[ResponseBuilder] = {
    if (!r.routeParams.get("format").isEmpty) {
      val format      = r.routeParams("format")
      val mime        = FileService.getContentType("." + format)
      val contentType = ContentType(mime).getOrElse(new ContentType.All)

      if (callback.isDefinedAt(contentType)) {
        callback(contentType)
      } else {
        throw new UnsupportedMediaType
      }
    } else {
      r.accepts.find { mimeType =>
        callback.isDefinedAt(mimeType)
      } match {
        case Some(contentType) =>
          callback(contentType)
        case None =>
          throw new UnsupportedMediaType
      }
    }
  }

  def addRoute(method: HttpMethod, path: String)(callback: Request => Future[ResponseBuilder]) {
    val regex = SinatraPathPatternParser(path)
    routes.add((method, regex, (r) => {
      stats.timeFuture("%s/Root/%s".format(method.toString, path.stripPrefix("/"))) {
        callback(r)
      }
    }))
  }
}<|MERGE_RESOLUTION|>--- conflicted
+++ resolved
@@ -46,15 +46,10 @@
 
   val stats = statsReceiver.scope("Controller")
 
-<<<<<<< HEAD
   var serializer:JsonSerializer = DefaultJacksonJsonSerializer
 
-  def render: ResponseBuilder  = new ResponseBuilder(serializer)
-  def route:  Router    = new Router(this)
-=======
-  def render: ResponseBuilder = new ResponseBuilder
+  def render: ResponseBuilder = new ResponseBuilder(serializer)
   def route: Router = new Router(this)
->>>>>>> 517cc9f5
 
   def redirect(location: String, message: String = "", permanent: Boolean = false): ResponseBuilder = {
     val msg = if (message == "")
