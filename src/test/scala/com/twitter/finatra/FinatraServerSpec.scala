/**
 * Copyright (C) 2012 Twitter Inc.
 *
 * Licensed under the Apache License, Version 2.0 (the "License");
 * you may not use this file except in compliance with the License.
 * You may obtain a copy of the License at
 *
 *         http://www.apache.org/licenses/LICENSE-2.0
 *
 * Unless required by applicable law or agreed to in writing, software
 * distributed under the License is distributed on an "AS IS" BASIS,
 * WITHOUT WARRANTIES OR CONDITIONS OF ANY KIND, either express or implied.
 * See the License for the specific language governing permissions and
 * limitations under the License.
 */
package com.twitter.finatra.test

import com.twitter.finatra.{Controller, FinatraServer}
<<<<<<< HEAD
import com.twitter.logging.Logger
=======
>>>>>>> 039f168d


class TestApp extends Controller {

  get("/hey") {
    request => render.plain("hello").toFuture
  }

}

<<<<<<< HEAD
//class ServerSpec extends FlatSpecHelper {
//
//  def app = { new TestApp }
//
//  "app" should "register" in {
//    register(app)
//  }
//
//}
=======
class FinatraServerSpec extends SpecHelper {

  val app = new TestApp

  "app" should "register" in {
    val server = new FinatraServer
    server.register(app)
    server.start()

    get("/hey")
    response.body should equal("hello")

    server.stop()
  }

}
>>>>>>> 039f168d
<|MERGE_RESOLUTION|>--- conflicted
+++ resolved
@@ -16,10 +16,6 @@
 package com.twitter.finatra.test
 
 import com.twitter.finatra.{Controller, FinatraServer}
-<<<<<<< HEAD
-import com.twitter.logging.Logger
-=======
->>>>>>> 039f168d
 
 
 class TestApp extends Controller {
@@ -30,17 +26,6 @@
 
 }
 
-<<<<<<< HEAD
-//class ServerSpec extends FlatSpecHelper {
-//
-//  def app = { new TestApp }
-//
-//  "app" should "register" in {
-//    register(app)
-//  }
-//
-//}
-=======
 class FinatraServerSpec extends SpecHelper {
 
   val app = new TestApp
@@ -56,5 +41,4 @@
     server.stop()
   }
 
-}
->>>>>>> 039f168d
+}